---
title: 'LLMs'
description: 'A comprehensive guide to configuring and using Large Language Models (LLMs) in your CrewAI projects'
icon: 'microchip-ai'
---

<Note>
  CrewAI integrates with multiple LLM providers through LiteLLM, giving you the flexibility to choose the right model for your specific use case. This guide will help you understand how to configure and use different LLM providers in your CrewAI projects.
</Note>

## What are LLMs?

Large Language Models (LLMs) are the core intelligence behind CrewAI agents. They enable agents to understand context, make decisions, and generate human-like responses. Here's what you need to know:

<CardGroup cols={2}>
  <Card title="LLM Basics" icon="brain">
    Large Language Models are AI systems trained on vast amounts of text data. They power the intelligence of your CrewAI agents, enabling them to understand and generate human-like text.
  </Card>
  <Card title="Context Window" icon="window">
    The context window determines how much text an LLM can process at once. Larger windows (e.g., 128K tokens) allow for more context but may be more expensive and slower.
  </Card>
  <Card title="Temperature" icon="temperature-three-quarters">
    Temperature (0.0 to 1.0) controls response randomness. Lower values (e.g., 0.2) produce more focused, deterministic outputs, while higher values (e.g., 0.8) increase creativity and variability.
  </Card>
  <Card title="Provider Selection" icon="server">
    Each LLM provider (e.g., OpenAI, Anthropic, Google) offers different models with varying capabilities, pricing, and features. Choose based on your needs for accuracy, speed, and cost.
  </Card>
</CardGroup>

## Setting Up Your LLM

There are three ways to configure LLMs in CrewAI. Choose the method that best fits your workflow:

<Tabs>
  <Tab title="1. Environment Variables">
    The simplest way to get started. Set these variables in your environment:

    ```bash
    # Required: Your API key for authentication
    OPENAI_API_KEY=<your-api-key>

    # Optional: Default model selection
    OPENAI_MODEL_NAME=gpt-4o-mini  # Default if not set

    # Optional: Organization ID (if applicable)
    OPENAI_ORGANIZATION_ID=<your-org-id>
    ```

    <Warning>
      Never commit API keys to version control. Use environment files (.env) or your system's secret management.
    </Warning>
  </Tab>
  <Tab title="2. YAML Configuration">
    Create a YAML file to define your agent configurations. This method is great for version control and team collaboration:

    ```yaml
    researcher:
        role: Research Specialist
        goal: Conduct comprehensive research and analysis
        backstory: A dedicated research professional with years of experience
        verbose: true
        llm: openai/gpt-4o-mini # your model here
        # (see provider configuration examples below for more)
    ```

    <Info>
      The YAML configuration allows you to:
      - Version control your agent settings
      - Easily switch between different models
      - Share configurations across team members
      - Document model choices and their purposes
    </Info>
  </Tab>
  <Tab title="3. Direct Code">
    For maximum flexibility, configure LLMs directly in your Python code:

    ```python
    from crewai import LLM

    # Basic configuration
    llm = LLM(model="gpt-4")

    # Advanced configuration with detailed parameters
    llm = LLM(
        model="gpt-4o-mini",
        temperature=0.7,        # Higher for more creative outputs
        timeout=120,           # Seconds to wait for response
        max_tokens=4000,       # Maximum length of response
        top_p=0.9,            # Nucleus sampling parameter
        frequency_penalty=0.1, # Reduce repetition
        presence_penalty=0.1,  # Encourage topic diversity
        response_format={"type": "json"},  # For structured outputs
        seed=42               # For reproducible results
    )
    ```

    <Info>
      Parameter explanations:
      - `temperature`: Controls randomness (0.0-1.0)
      - `timeout`: Maximum wait time for response
      - `max_tokens`: Limits response length
      - `top_p`: Alternative to temperature for sampling
      - `frequency_penalty`: Reduces word repetition
      - `presence_penalty`: Encourages new topics
      - `response_format`: Specifies output structure
      - `seed`: Ensures consistent outputs
    </Info>
  </Tab>
</Tabs>

## Provider Configuration Examples


CrewAI supports a multitude of LLM providers, each offering unique features, authentication methods, and model capabilities.
In this section, you'll find detailed examples that help you select, configure, and optimize the LLM that best fits your project's needs.

<AccordionGroup>
  <Accordion title="OpenAI">
    Set the following environment variables in your `.env` file:

    ```toml Code
    # Required
    OPENAI_API_KEY=sk-...

    # Optional
    OPENAI_API_BASE=<custom-base-url>
    OPENAI_ORGANIZATION=<your-org-id>
    ```

    Example usage in your CrewAI project:
    ```python Code
    from crewai import LLM

    llm = LLM(
        model="openai/gpt-4", # call model by provider/model_name
        temperature=0.8,
        max_tokens=150,
        top_p=0.9,
        frequency_penalty=0.1,
        presence_penalty=0.1,
        stop=["END"],
        seed=42
    )
    ```

    OpenAI is one of the leading providers of LLMs with a wide range of models and features.

    | Model               | Context Window   | Best For                                      |
    |---------------------|------------------|-----------------------------------------------|
    | GPT-4               | 8,192 tokens     | High-accuracy tasks, complex reasoning        |
    | GPT-4 Turbo         | 128,000 tokens   | Long-form content, document analysis          |
    | GPT-4o & GPT-4o-mini  | 128,000 tokens  | Cost-effective large context processing       |
    | o3-mini             | 200,000 tokens   | Fast reasoning, complex reasoning             |
    | o1-mini             | 128,000 tokens   | Fast reasoning, complex reasoning             |
    | o1-preview          | 128,000 tokens   | Fast reasoning, complex reasoning             |
    | o1                  | 200,000 tokens   | Fast reasoning, complex reasoning             |
  </Accordion>

  <Accordion title="Anthropic">
    ```toml Code
    # Required
    ANTHROPIC_API_KEY=sk-ant-...

    # Optional
    ANTHROPIC_API_BASE=<custom-base-url>
    ```

    Example usage in your CrewAI project:
    ```python Code
    llm = LLM(
        model="anthropic/claude-3-sonnet-20240229-v1:0",
        temperature=0.7
    )
    ```
  </Accordion>

  <Accordion title="Google">
    Set the following environment variables in your `.env` file:

    ```toml Code
    # Option 1: Gemini accessed with an API key.
    # https://ai.google.dev/gemini-api/docs/api-key
    GEMINI_API_KEY=<your-api-key>

    # Option 2: Vertex AI IAM credentials for Gemini, Anthropic, and Model Garden.
    # https://cloud.google.com/vertex-ai/generative-ai/docs/overview
    ```

    Get credentials from your Google Cloud Console and save it to a JSON file with the following code:
    ```python Code
    import json

    file_path = 'path/to/vertex_ai_service_account.json'

    # Load the JSON file
    with open(file_path, 'r') as file:
        vertex_credentials = json.load(file)

    # Convert the credentials to a JSON string
    vertex_credentials_json = json.dumps(vertex_credentials)
    ```

    Example usage in your CrewAI project:
    ```python Code
    from crewai import LLM

    llm = LLM(
        model="gemini/gemini-1.5-pro-latest",
        temperature=0.7,
        vertex_credentials=vertex_credentials_json
    )
    ```
    Google offers a range of powerful models optimized for different use cases:

    | Model                  | Context Window | Best For                                                          |
    |-----------------------|----------------|------------------------------------------------------------------|
    | gemini-2.0-flash-exp  | 1M tokens      | Higher quality at faster speed, multimodal model, good for most tasks |
    | gemini-1.5-flash      | 1M tokens      | Balanced multimodal model, good for most tasks                    |
    | gemini-1.5-flash-8B   | 1M tokens      | Fastest, most cost-efficient, good for high-frequency tasks       |
    | gemini-1.5-pro        | 2M tokens      | Best performing, wide variety of reasoning tasks including logical reasoning, coding, and creative collaboration |
  </Accordion>

  <Accordion title="Azure">
    ```toml Code
    # Required
    AZURE_API_KEY=<your-api-key>
    AZURE_API_BASE=<your-resource-url>
    AZURE_API_VERSION=<api-version>

    # Optional
    AZURE_AD_TOKEN=<your-azure-ad-token>
    AZURE_API_TYPE=<your-azure-api-type>
    ```

    Example usage in your CrewAI project:
    ```python Code
    llm = LLM(
        model="azure/gpt-4",
        api_version="2023-05-15"
    )
    ```
  </Accordion>

  <Accordion title="AWS Bedrock">
    ```toml Code
    AWS_ACCESS_KEY_ID=<your-access-key>
    AWS_SECRET_ACCESS_KEY=<your-secret-key>
    AWS_DEFAULT_REGION=<your-region>
    ```

    Example usage in your CrewAI project:
    ```python Code
    llm = LLM(
        model="bedrock/anthropic.claude-3-sonnet-20240229-v1:0"
    )
    ```

    Before using Amazon Bedrock, make sure you have boto3 installed in your environment

    [Amazon Bedrock](https://docs.aws.amazon.com/bedrock/latest/userguide/models-regions.html) is a managed service that provides access to multiple foundation models from top AI companies through a unified API, enabling secure and responsible AI application development.

    | Model                   | Context Window       | Best For                                                          |
    |-------------------------|----------------------|-------------------------------------------------------------------|
    | Amazon Nova Pro         | Up to 300k tokens    | High-performance, model balancing accuracy, speed, and cost-effectiveness across diverse tasks. |
    | Amazon Nova Micro       | Up to 128k tokens    | High-performance, cost-effective text-only model optimized for lowest latency responses. |
    | Amazon Nova Lite        | Up to 300k tokens    | High-performance, affordable multimodal processing for images, video, and text with real-time capabilities. |
    | Claude 3.7 Sonnet       | Up to 128k tokens    | High-performance, best for complex reasoning, coding & AI agents |
    | Claude 3.5 Sonnet v2    | Up to 200k tokens    | State-of-the-art model specialized in software engineering, agentic capabilities, and computer interaction at optimized cost. |
    | Claude 3.5 Sonnet       | Up to 200k tokens    | High-performance model delivering superior intelligence and reasoning across diverse tasks with optimal speed-cost balance. |
    | Claude 3.5 Haiku        | Up to 200k tokens    | Fast, compact multimodal model optimized for quick responses and seamless human-like interactions |
    | Claude 3 Sonnet         | Up to 200k tokens    | Multimodal model balancing intelligence and speed for high-volume deployments. |
    | Claude 3 Haiku          | Up to 200k tokens    | Compact, high-speed multimodal model optimized for quick responses and natural conversational interactions |
    | Claude 3 Opus           | Up to 200k tokens    | Most advanced multimodal model exceling at complex tasks with human-like reasoning and superior contextual understanding. |
    | Claude 2.1              | Up to 200k tokens    | Enhanced version with expanded context window, improved reliability, and reduced hallucinations for long-form and RAG applications |
    | Claude                  | Up to 100k tokens    | Versatile model excelling in sophisticated dialogue, creative content, and precise instruction following. |
    | Claude Instant          | Up to 100k tokens    | Fast, cost-effective model for everyday tasks like dialogue, analysis, summarization, and document Q&A |
    | Llama 3.1 405B Instruct | Up to 128k tokens    | Advanced LLM for synthetic data generation, distillation, and inference for chatbots, coding, and domain-specific tasks. |
    | Llama 3.1 70B Instruct  | Up to 128k tokens    | Powers complex conversations with superior contextual understanding, reasoning and text generation. |
    | Llama 3.1 8B Instruct   | Up to 128k tokens    | Advanced state-of-the-art model with language understanding, superior reasoning, and text generation. |
    | Llama 3 70B Instruct    | Up to 8k tokens      | Powers complex conversations with superior contextual understanding, reasoning and text generation. |
    | Llama 3 8B Instruct     | Up to 8k tokens      | Advanced state-of-the-art LLM with language understanding, superior reasoning, and text generation. |
    | Titan Text G1 - Lite    | Up to 4k tokens      | Lightweight, cost-effective model optimized for English tasks and fine-tuning with focus on summarization and content generation. |
    | Titan Text G1 - Express | Up to 8k tokens      | Versatile model for general language tasks, chat, and RAG applications with support for English and 100+ languages. |
    | Cohere Command          | Up to 4k tokens      | Model specialized in following user commands and delivering practical enterprise solutions. |
    | Jurassic-2 Mid          | Up to 8,191 tokens   | Cost-effective model balancing quality and affordability for diverse language tasks like Q&A, summarization, and content generation. |
    | Jurassic-2 Ultra        | Up to 8,191 tokens   | Model for advanced text generation and comprehension, excelling in complex tasks like analysis and content creation. |
    | Jamba-Instruct          | Up to 256k tokens    | Model with extended context window optimized for cost-effective text generation, summarization, and Q&A. |
    | Mistral 7B Instruct     | Up to 32k tokens     | This LLM follows instructions, completes requests, and generates creative text. |
    | Mistral 8x7B Instruct   | Up to 32k tokens     | An MOE LLM that follows instructions, completes requests, and generates creative text. |

  </Accordion>

  <Accordion title="Amazon SageMaker">
    ```toml Code
    AWS_ACCESS_KEY_ID=<your-access-key>
    AWS_SECRET_ACCESS_KEY=<your-secret-key>
    AWS_DEFAULT_REGION=<your-region>
    ```

    Example usage in your CrewAI project:
    ```python Code
    llm = LLM(
        model="sagemaker/<my-endpoint>"
    )
    ```
  </Accordion>

  <Accordion title="Mistral">
    Set the following environment variables in your `.env` file:
    ```toml Code
    MISTRAL_API_KEY=<your-api-key>
    ```

    Example usage in your CrewAI project:
    ```python Code
    llm = LLM(
        model="mistral/mistral-large-latest",
        temperature=0.7
    )
    ```
  </Accordion>

  <Accordion title="Nvidia NIM">
    Set the following environment variables in your `.env` file:
    ```toml Code
    NVIDIA_API_KEY=<your-api-key>
    ```

    Example usage in your CrewAI project:
    ```python Code
    llm = LLM(
        model="nvidia_nim/meta/llama3-70b-instruct",
        temperature=0.7
    )
    ```

    Nvidia NIM provides a comprehensive suite of models for various use cases, from general-purpose tasks to specialized applications.

    | Model                                                                   | Context Window | Best For                                                          |
    |-------------------------------------------------------------------------|----------------|-------------------------------------------------------------------|
    | nvidia/mistral-nemo-minitron-8b-8k-instruct                              | 8,192 tokens   | State-of-the-art small language model delivering superior accuracy for chatbot, virtual assistants, and content generation. |
    | nvidia/nemotron-4-mini-hindi-4b-instruct                                 | 4,096 tokens   | A bilingual Hindi-English SLM for on-device inference, tailored specifically for Hindi Language. |
    | nvidia/llama-3.1-nemotron-70b-instruct                                  | 128k tokens    | Customized for enhanced helpfulness in responses                  |
    | nvidia/llama3-chatqa-1.5-8b                                                | 128k tokens    | Advanced LLM to generate high-quality, context-aware responses for chatbots and search engines. |
    | nvidia/llama3-chatqa-1.5-70b                                               | 128k tokens    | Advanced LLM to generate high-quality, context-aware responses for chatbots and search engines. |
    | nvidia/vila                                                             | 128k tokens    | Multi-modal vision-language model that understands text/img/video and creates informative responses |
    | nvidia/neva-22                                                          | 4,096 tokens   | Multi-modal vision-language model that understands text/images and generates informative responses |
    | nvidia/nemotron-mini-4b-instruct                                         | 8,192 tokens   | General-purpose tasks |
    | nvidia/usdcode-llama3-70b-instruct                                       | 128k tokens    | State-of-the-art LLM that answers OpenUSD knowledge queries and generates USD-Python code. |
    | nvidia/nemotron-4-340b-instruct                                          | 4,096 tokens   | Creates diverse synthetic data that mimics the characteristics of real-world data. |
    | meta/codellama-70b                                                      | 100k tokens    | LLM capable of generating code from natural language and vice versa. |
    | meta/llama2-70b                                                         | 4,096 tokens   | Cutting-edge large language AI model capable of generating text and code in response to prompts. |
    | meta/llama3-8b-instruct                                                | 8,192 tokens   | Advanced state-of-the-art LLM with language understanding, superior reasoning, and text generation. |
    | meta/llama3-70b-instruct                                               | 8,192 tokens   | Powers complex conversations with superior contextual understanding, reasoning and text generation. |
    | meta/llama-3.1-8b-instruct                                             | 128k tokens    | Advanced state-of-the-art model with language understanding, superior reasoning, and text generation. |
    | meta/llama-3.1-70b-instruct                                            | 128k tokens    | Powers complex conversations with superior contextual understanding, reasoning and text generation. |
    | meta/llama-3.1-405b-instruct                                           | 128k tokens    | Advanced LLM for synthetic data generation, distillation, and inference for chatbots, coding, and domain-specific tasks. |
    | meta/llama-3.2-1b-instruct                                             | 128k tokens    | Advanced state-of-the-art small language model with language understanding, superior reasoning, and text generation. |
    | meta/llama-3.2-3b-instruct                                             | 128k tokens    | Advanced state-of-the-art small language model with language understanding, superior reasoning, and text generation. |
    | meta/llama-3.2-11b-vision-instruct                                     | 128k tokens    | Advanced state-of-the-art small language model with language understanding, superior reasoning, and text generation. |
    | meta/llama-3.2-90b-vision-instruct                                     | 128k tokens    | Advanced state-of-the-art small language model with language understanding, superior reasoning, and text generation. |
    | google/gemma-7b                                                        | 8,192 tokens   | Cutting-edge text generation model text understanding, transformation, and code generation. |
    | google/gemma-2b                                                        | 8,192 tokens   | Cutting-edge text generation model text understanding, transformation, and code generation. |
    | google/codegemma-7b                                                    | 8,192 tokens   | Cutting-edge model built on Google's Gemma-7B specialized for code generation and code completion. |
    | google/codegemma-1.1-7b                                               | 8,192 tokens   | Advanced programming model for code generation, completion, reasoning, and instruction following. |
    | google/recurrentgemma-2b                                              | 8,192 tokens   | Novel recurrent architecture based language model for faster inference when generating long sequences. |
    | google/gemma-2-9b-it                                                  | 8,192 tokens   | Cutting-edge text generation model text understanding, transformation, and code generation. |
    | google/gemma-2-27b-it                                                 | 8,192 tokens   | Cutting-edge text generation model text understanding, transformation, and code generation. |
    | google/gemma-2-2b-it                                                  | 8,192 tokens   | Cutting-edge text generation model text understanding, transformation, and code generation. |
    | google/deplot                                                         | 512 tokens     | One-shot visual language understanding model that translates images of plots into tables. |
    | google/paligemma                                                      | 8,192 tokens   | Vision language model adept at comprehending text and visual inputs to produce informative responses. |
    | mistralai/mistral-7b-instruct-v0.2                                   | 32k tokens     | This LLM follows instructions, completes requests, and generates creative text. |
    | mistralai/mixtral-8x7b-instruct-v0.1                                 | 8,192 tokens   | An MOE LLM that follows instructions, completes requests, and generates creative text. |
    | mistralai/mistral-large                                              | 4,096 tokens   | Creates diverse synthetic data that mimics the characteristics of real-world data. |
    | mistralai/mixtral-8x22b-instruct-v0.1                               | 8,192 tokens   | Creates diverse synthetic data that mimics the characteristics of real-world data. |
    | mistralai/mistral-7b-instruct-v0.3                                  | 32k tokens     | This LLM follows instructions, completes requests, and generates creative text. |
    | nv-mistralai/mistral-nemo-12b-instruct                              | 128k tokens    | Most advanced language model for reasoning, code, multilingual tasks; runs on a single GPU. |
    | mistralai/mamba-codestral-7b-v0.1                                   | 256k tokens    | Model for writing and interacting with code across a wide range of programming languages and tasks. |
    | microsoft/phi-3-mini-128k-instruct                                  | 128K tokens    | Lightweight, state-of-the-art open LLM with strong math and logical reasoning skills. |
    | microsoft/phi-3-mini-4k-instruct                                    | 4,096 tokens   | Lightweight, state-of-the-art open LLM with strong math and logical reasoning skills. |
    | microsoft/phi-3-small-8k-instruct                                   | 8,192 tokens   | Lightweight, state-of-the-art open LLM with strong math and logical reasoning skills. |
    | microsoft/phi-3-small-128k-instruct                                 | 128K tokens    | Lightweight, state-of-the-art open LLM with strong math and logical reasoning skills. |
    | microsoft/phi-3-medium-4k-instruct                                  | 4,096 tokens   | Lightweight, state-of-the-art open LLM with strong math and logical reasoning skills. |
    | microsoft/phi-3-medium-128k-instruct                                | 128K tokens    | Lightweight, state-of-the-art open LLM with strong math and logical reasoning skills. |
    | microsoft/phi-3.5-mini-instruct                                     | 128K tokens    | Lightweight multilingual LLM powering AI applications in latency bound, memory/compute constrained environments |
    | microsoft/phi-3.5-moe-instruct                                      | 128K tokens    | Advanced LLM based on Mixture of Experts architecure to deliver compute efficient content generation |
    | microsoft/kosmos-2                                                  | 1,024 tokens   | Groundbreaking multimodal model designed to understand and reason about visual elements in images. |
    | microsoft/phi-3-vision-128k-instruct                               | 128k tokens    | Cutting-edge open multimodal model exceling in high-quality reasoning from images. |
    | microsoft/phi-3.5-vision-instruct                                  | 128k tokens    | Cutting-edge open multimodal model exceling in high-quality reasoning from images. |
    | databricks/dbrx-instruct                                           | 12k tokens     | A general-purpose LLM with state-of-the-art performance in language understanding, coding, and RAG. |
    | snowflake/arctic                                                   | 1,024 tokens   | Delivers high efficiency inference for enterprise applications focused on SQL generation and coding. |
    | aisingapore/sea-lion-7b-instruct                                  | 4,096 tokens   | LLM to represent and serve the linguistic and cultural diversity of Southeast Asia |
    | ibm/granite-8b-code-instruct                                      | 4,096 tokens   | Software programming LLM for code generation, completion, explanation, and multi-turn conversion. |
    | ibm/granite-34b-code-instruct                                     | 8,192 tokens   | Software programming LLM for code generation, completion, explanation, and multi-turn conversion. |
    | ibm/granite-3.0-8b-instruct                                       | 4,096 tokens   | Advanced Small Language Model supporting RAG, summarization, classification, code, and agentic AI |
    | ibm/granite-3.0-3b-a800m-instruct                                | 4,096 tokens   | Highly efficient Mixture of Experts model for RAG, summarization, entity extraction, and classification |
    | mediatek/breeze-7b-instruct                                       | 4,096 tokens   | Creates diverse synthetic data that mimics the characteristics of real-world data. |
    | upstage/solar-10.7b-instruct                                      | 4,096 tokens   | Excels in NLP tasks, particularly in instruction-following, reasoning, and mathematics. |
    | writer/palmyra-med-70b-32k                                        | 32k tokens     | Leading LLM for accurate, contextually relevant responses in the medical domain. |
    | writer/palmyra-med-70b                                            | 32k tokens     | Leading LLM for accurate, contextually relevant responses in the medical domain. |
    | writer/palmyra-fin-70b-32k                                        | 32k tokens     | Specialized LLM for financial analysis, reporting, and data processing |
    | 01-ai/yi-large                                                    | 32k tokens     | Powerful model trained on English and Chinese for diverse tasks including chatbot and creative writing. |
    | deepseek-ai/deepseek-coder-6.7b-instruct                         | 2k tokens      | Powerful coding model offering advanced capabilities in code generation, completion, and infilling |
    | rakuten/rakutenai-7b-instruct                                     | 1,024 tokens   | Advanced state-of-the-art LLM with language understanding, superior reasoning, and text generation. |
    | rakuten/rakutenai-7b-chat                                         | 1,024 tokens   | Advanced state-of-the-art LLM with language understanding, superior reasoning, and text generation. |
    | baichuan-inc/baichuan2-13b-chat                                  | 4,096 tokens   | Support Chinese and English chat, coding, math, instruction following, solving quizzes |
  </Accordion>

  <Accordion title="Local NVIDIA NIM Deployed using WSL2">
    
    NVIDIA NIM enables you to run powerful LLMs locally on your Windows machine using WSL2 (Windows Subsystem for Linux). 
    This approach allows you to leverage your NVIDIA GPU for private, secure, and cost-effective AI inference without relying on cloud services. 
    Perfect for development, testing, or production scenarios where data privacy or offline capabilities are required.
    
    Here is a step-by-step guide to setting up a local NVIDIA NIM model:
    
    1. Follow installation instructions from [NVIDIA Website](https://docs.nvidia.com/nim/wsl2/latest/getting-started.html)

    2. Install the local model. For Llama 3.1-8b follow [instructions](https://build.nvidia.com/meta/llama-3_1-8b-instruct/deploy)

    3. Configure your crewai local models:
  
    ```python Code
    from crewai.llm import LLM

    local_nvidia_nim_llm = LLM(
        model="openai/meta/llama-3.1-8b-instruct", # it's an openai-api compatible model
        base_url="http://localhost:8000/v1",
        api_key="<your_api_key|any text if you have not configured it>", # api_key is required, but you can use any text
    )

    # Then you can use it in your crew:

    @CrewBase
    class MyCrew():
        # ...

        @agent
        def researcher(self) -> Agent:
            return Agent(
                config=self.agents_config['researcher'],
                llm=local_nvidia_nim_llm
            )
        
        # ...
    ```
  </Accordion>

  <Accordion title="Groq">
    Set the following environment variables in your `.env` file:

    ```toml Code
    GROQ_API_KEY=<your-api-key>
    ```

    Example usage in your CrewAI project:
    ```python Code
    llm = LLM(
        model="groq/llama-3.2-90b-text-preview",
        temperature=0.7
    )
    ```
    | Model             | Context Window   | Best For                                   |
    |-------------------|------------------|--------------------------------------------|
    | Llama 3.1 70B/8B  | 131,072 tokens   | High-performance, large context tasks      |
    | Llama 3.2 Series  | 8,192 tokens     | General-purpose tasks                      |
    | Mixtral 8x7B      | 32,768 tokens    | Balanced performance and context           |
  </Accordion>

  <Accordion title="IBM watsonx.ai">
    Set the following environment variables in your `.env` file:
    ```toml Code
    # Required
    WATSONX_URL=<your-url>
    WATSONX_APIKEY=<your-apikey>
    WATSONX_PROJECT_ID=<your-project-id>

    # Optional
    WATSONX_TOKEN=<your-token>
    WATSONX_DEPLOYMENT_SPACE_ID=<your-space-id>
    ```

    Example usage in your CrewAI project:
    ```python Code
    llm = LLM(
        model="watsonx/meta-llama/llama-3-1-70b-instruct",
        base_url="https://api.watsonx.ai/v1"
    )
    ```
  </Accordion>

  <Accordion title="Ollama (Local LLMs)">
    1. Install Ollama: [ollama.ai](https://ollama.ai/)
    2. Run a model: `ollama run llama3`
    3. Configure:

    ```python Code
    llm = LLM(
        model="ollama/llama3:70b",
        base_url="http://localhost:11434"
    )
    ```
  </Accordion>

  <Accordion title="Fireworks AI">
    Set the following environment variables in your `.env` file:
    ```toml Code
    FIREWORKS_API_KEY=<your-api-key>
    ```

    Example usage in your CrewAI project:
    ```python Code
    llm = LLM(
        model="fireworks_ai/accounts/fireworks/models/llama-v3-70b-instruct",
        temperature=0.7
    )
    ```
  </Accordion>

  <Accordion title="Perplexity AI">
    Set the following environment variables in your `.env` file:
    ```toml Code
    PERPLEXITY_API_KEY=<your-api-key>
    ```

    Example usage in your CrewAI project:
    ```python Code
    llm = LLM(
        model="llama-3.1-sonar-large-128k-online",
        base_url="https://api.perplexity.ai/"
    )
    ```
  </Accordion>

  <Accordion title="Hugging Face">
<<<<<<< HEAD
    ```python Code
    HF_TOKEN=<your-api-key>
=======
    Set the following environment variables in your `.env` file:
    ```toml Code
    HUGGINGFACE_API_KEY=<your-api-key>
>>>>>>> b73960ce
    ```

    Example usage in your CrewAI project:
    ```python Code
    llm = LLM(
        model="huggingface/meta-llama/Meta-Llama-3.1-8B-Instruct"
    )
    ```
  </Accordion>

  <Accordion title="SambaNova">
    Set the following environment variables in your `.env` file:

    ```toml Code
    SAMBANOVA_API_KEY=<your-api-key>
    ```

    Example usage in your CrewAI project:
    ```python Code
    llm = LLM(
        model="sambanova/Meta-Llama-3.1-8B-Instruct",
        temperature=0.7
    )
    ```
    | Model              | Context Window         | Best For                                     |
    |--------------------|------------------------|----------------------------------------------|
    | Llama 3.1 70B/8B   | Up to 131,072 tokens   | High-performance, large context tasks        |
    | Llama 3.1 405B     | 8,192 tokens           | High-performance and output quality          |
    | Llama 3.2 Series   | 8,192 tokens           | General-purpose, multimodal tasks            |
    | Llama 3.3 70B      | Up to 131,072 tokens   | High-performance and output quality          |
    | Qwen2 familly      | 8,192 tokens           | High-performance and output quality          |
  </Accordion>

  <Accordion title="Cerebras">
    Set the following environment variables in your `.env` file:
    ```toml Code
    # Required
    CEREBRAS_API_KEY=<your-api-key>
    ```

    Example usage in your CrewAI project:
    ```python Code
    llm = LLM(
        model="cerebras/llama3.1-70b",
        temperature=0.7,
        max_tokens=8192
    )
    ```

    <Info>
      Cerebras features:
      - Fast inference speeds
      - Competitive pricing
      - Good balance of speed and quality
      - Support for long context windows
    </Info>
  </Accordion>

  <Accordion title="Open Router">
    Set the following environment variables in your `.env` file:
    ```toml Code
    OPENROUTER_API_KEY=<your-api-key>
    ```

    Example usage in your CrewAI project:
    ```python Code
    llm = LLM(
        model="openrouter/deepseek/deepseek-r1",
        base_url="https://openrouter.ai/api/v1",
        api_key=OPENROUTER_API_KEY
    )
    ```

    <Info>
      Open Router models:
      - openrouter/deepseek/deepseek-r1
      - openrouter/deepseek/deepseek-chat
    </Info>
  </Accordion>
</AccordionGroup>

## Streaming Responses

CrewAI supports streaming responses from LLMs, allowing your application to receive and process outputs in real-time as they're generated.

<Tabs>
  <Tab title="Basic Setup">
    Enable streaming by setting the `stream` parameter to `True` when initializing your LLM:

    ```python
    from crewai import LLM

    # Create an LLM with streaming enabled
    llm = LLM(
        model="openai/gpt-4o",
        stream=True  # Enable streaming
    )
    ```

    When streaming is enabled, responses are delivered in chunks as they're generated, creating a more responsive user experience.
  </Tab>
  
  <Tab title="Event Handling">
    CrewAI emits events for each chunk received during streaming:
    
    ```python
    from crewai import LLM
    from crewai.utilities.events import EventHandler, LLMStreamChunkEvent
    
    class MyEventHandler(EventHandler):
        def on_llm_stream_chunk(self, event: LLMStreamChunkEvent):
            # Process each chunk as it arrives
            print(f"Received chunk: {event.chunk}")
    
    # Register the event handler
    from crewai.utilities.events import crewai_event_bus
    crewai_event_bus.register_handler(MyEventHandler())
    ```
  </Tab>
</Tabs>

## Structured LLM Calls

CrewAI supports structured responses from LLM calls by allowing you to define a `response_format` using a Pydantic model. This enables the framework to automatically parse and validate the output, making it easier to integrate the response into your application without manual post-processing.

For example, you can define a Pydantic model to represent the expected response structure and pass it as the `response_format` when instantiating the LLM. The model will then be used to convert the LLM output into a structured Python object.

```python Code
from crewai import LLM

class Dog(BaseModel):
    name: str
    age: int
    breed: str


llm = LLM(model="gpt-4o", response_format=Dog)

response = llm.call(
    "Analyze the following messages and return the name, age, and breed. "
    "Meet Kona! She is 3 years old and is a black german shepherd."
)
print(response)

# Output:
# Dog(name='Kona', age=3, breed='black german shepherd')
```

## Advanced Features and Optimization

Learn how to get the most out of your LLM configuration:

<AccordionGroup>
  <Accordion title="Context Window Management">
    CrewAI includes smart context management features:

    ```python
    from crewai import LLM

    # CrewAI automatically handles:
    # 1. Token counting and tracking
    # 2. Content summarization when needed
    # 3. Task splitting for large contexts

    llm = LLM(
        model="gpt-4",
        max_tokens=4000,  # Limit response length
    )
    ```

    <Info>
      Best practices for context management:
      1. Choose models with appropriate context windows
      2. Pre-process long inputs when possible
      3. Use chunking for large documents
      4. Monitor token usage to optimize costs
    </Info>
  </Accordion>

  <Accordion title="Performance Optimization">
    <Steps>
      <Step title="Token Usage Optimization">
        Choose the right context window for your task:
        - Small tasks (up to 4K tokens): Standard models
        - Medium tasks (between 4K-32K): Enhanced models
        - Large tasks (over 32K): Large context models

        ```python
        # Configure model with appropriate settings
        llm = LLM(
            model="openai/gpt-4-turbo-preview",
            temperature=0.7,    # Adjust based on task
            max_tokens=4096,    # Set based on output needs
            timeout=300        # Longer timeout for complex tasks
        )
        ```
        <Tip>
          - Lower temperature (0.1 to 0.3) for factual responses
          - Higher temperature (0.7 to 0.9) for creative tasks
        </Tip>
      </Step>

      <Step title="Best Practices">
        1. Monitor token usage
        2. Implement rate limiting
        3. Use caching when possible
        4. Set appropriate max_tokens limits
      </Step>
    </Steps>

    <Info>
      Remember to regularly monitor your token usage and adjust your configuration as needed to optimize costs and performance.
    </Info>
  </Accordion>
</AccordionGroup>

## Common Issues and Solutions

<Tabs>
  <Tab title="Authentication">
    <Warning>
      Most authentication issues can be resolved by checking API key format and environment variable names.
    </Warning>

    ```bash
    # OpenAI
    OPENAI_API_KEY=sk-...

    # Anthropic
    ANTHROPIC_API_KEY=sk-ant-...
    ```
  </Tab>
  <Tab title="Model Names">
    <Check>
      Always include the provider prefix in model names
    </Check>

    ```python
    # Correct
    llm = LLM(model="openai/gpt-4")

    # Incorrect
    llm = LLM(model="gpt-4")
    ```
  </Tab>
  <Tab title="Context Length">
    <Tip>
      Use larger context models for extensive tasks
    </Tip>
    
    ```python
    # Large context model
    llm = LLM(model="openai/gpt-4o")  # 128K tokens
    ```
  </Tab>
</Tabs><|MERGE_RESOLUTION|>--- conflicted
+++ resolved
@@ -533,14 +533,9 @@
   </Accordion>
 
   <Accordion title="Hugging Face">
-<<<<<<< HEAD
-    ```python Code
+    Set the following environment variables in your `.env` file:
+    ```toml Code
     HF_TOKEN=<your-api-key>
-=======
-    Set the following environment variables in your `.env` file:
-    ```toml Code
-    HUGGINGFACE_API_KEY=<your-api-key>
->>>>>>> b73960ce
     ```
 
     Example usage in your CrewAI project:
