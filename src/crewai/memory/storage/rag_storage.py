--- conflicted
+++ resolved
@@ -38,7 +38,9 @@
 
     app: ClientAPI | None = None
 
-    def __init__(self, type, allow_reset=True, embedder_config=None, crew=None, path=None):
+    def __init__(
+        self, type, allow_reset=True, embedder_config=None, crew=None, path=None
+    ):
         super().__init__(type, allow_reset, embedder_config, crew)
         agents = crew.agents if crew else []
         agents = [self._sanitize_role(agent.role) for agent in agents]
@@ -62,11 +64,7 @@
 
         self._set_embedder_config()
         chroma_client = chromadb.PersistentClient(
-<<<<<<< HEAD
-            path=self.storage_file_name,
-=======
-            path=self.path if self.path else f"{db_storage_path()}/{self.type}/{self.agents}",
->>>>>>> aaf80d1d
+            path=self.path if self.path else self.storage_file_name,
             settings=Settings(allow_reset=self.allow_reset),
         )
 
