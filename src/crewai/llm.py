--- conflicted
+++ resolved
@@ -154,9 +154,6 @@
             sys.stderr = old_stderr
 
 
-<<<<<<< HEAD
-class LLM(BaseLLM):
-=======
 class Delta(TypedDict):
     content: Optional[str]
     role: Optional[str]
@@ -169,7 +166,6 @@
 
 
 class LLM:
->>>>>>> 7122a29a
     def __init__(
         self,
         model: str,
