--- conflicted
+++ resolved
@@ -149,15 +149,9 @@
     _router_paths: Dict[str, List[str]] = {}
     initial_state: Union[Type[T], T, None] = None
 
-<<<<<<< HEAD
-    def __class_getitem__(cls, item: Type[T]) -> Type["Flow"]:
-        class _FlowGeneric(cls):  # type: ignore # Variable "cls" is not valid as a type
-            _initial_state_T: Type[T] = item
-=======
     def __class_getitem__(cls: Type["Flow"], item: Type[T]) -> Type["Flow"]:
         class _FlowGeneric(cls):  # type: ignore
             _initial_state_T = item  # type: ignore
->>>>>>> 6534a909
 
         _FlowGeneric.__name__ = f"{cls.__name__}[{item.__name__}]"
         return _FlowGeneric
