--- conflicted
+++ resolved
@@ -5,15 +5,15 @@
 
 from langchain_core.callbacks import BaseCallbackHandler
 from pydantic import (
-    UUID4,
-    BaseModel,
-    ConfigDict,
-    Field,
-    InstanceOf,
-    Json,
-    PrivateAttr,
-    field_validator,
-    model_validator,
+  UUID4,
+  BaseModel,
+  ConfigDict,
+  Field,
+  InstanceOf,
+  Json,
+  PrivateAttr,
+  field_validator,
+  model_validator,
 )
 from pydantic_core import PydanticCustomError
 
@@ -389,7 +389,6 @@
                 for key in total_usage_metrics:
                     total_usage_metrics[key] += crew.usage_metrics.get(key, 0)
 
-<<<<<<< HEAD
         self.usage_metrics = total_usage_metrics
 
         return results
@@ -398,12 +397,6 @@
         """Executes tasks sequentially and returns the final output."""
         task_output = ""
 
-=======
-    def _run_sequential_process(self) -> str:
-        """Executes tasks sequentially and returns the final output."""
-        task_output = ""
-        token_usage = []
->>>>>>> 8b7bc69b
         for task in self.tasks:
             if task.agent.allow_delegation:  # type: ignore #  Item "None" of "Agent | None" has no attribute "allow_delegation"
                 agents_for_delegation = [
@@ -411,6 +404,7 @@
                 ]
                 if len(self.agents) > 1 and len(agents_for_delegation) > 0:
                     task.tools += task.agent.get_delegation_tools(agents_for_delegation)
+                    task.tools += task.agent.get_delegation_tools(agents_for_delegation)
 
             role = task.agent.role if task.agent is not None else "None"
             self._logger.log("debug", f"== Working Agent: {role}", color="bold_purple")
@@ -429,23 +423,16 @@
 
             role = task.agent.role if task.agent is not None else "None"
             self._logger.log("debug", f"== [{role}] Task output: {task_output}\n\n")
-            token_summ = task.agent._token_process.get_summary()
-
-            token_usage.append(token_summ)
 
             if self.output_log_file:
                 self._file_handler.log(agent=role, task=task_output, status="completed")
 
-        token_usage_formatted = self.aggregate_token_usage(token_usage)
         self._finish_execution(task_output)
 
-<<<<<<< HEAD
         token_usage = self._calculate_usage_metrics()
 
-=======
->>>>>>> 8b7bc69b
         # type: ignore # Incompatible return value type (got "tuple[str, Any]", expected "str")
-        return self._format_output(task_output, token_usage_formatted)
+        return self._format_output(task_output, token_usage)
 
     def _run_hierarchical_process(self) -> Union[str, Dict[str, Any]]:
         """Creates and assigns a manager agent to make sure the crew completes the tasks."""
@@ -469,11 +456,7 @@
             self.manager_agent = manager
 
         task_output = ""
-<<<<<<< HEAD
-
-=======
-        token_usage = []
->>>>>>> 8b7bc69b
+
         for task in self.tasks:
             self._logger.log("debug", f"Working Agent: {manager.role}")
             self._logger.log("info", f"Starting Task: {task.description}")
@@ -488,12 +471,6 @@
             )
 
             self._logger.log("debug", f"[{manager.role}] Task output: {task_output}")
-<<<<<<< HEAD
-=======
-            if hasattr(task, "agent._token_process"):
-                token_summ = task.agent._token_process.get_summary()
-                token_usage.append(token_summ)
->>>>>>> 8b7bc69b
             if self.output_log_file:
                 self._file_handler.log(
                     agent=manager.role, task=task_output, status="completed"
@@ -502,22 +479,12 @@
         self._finish_execution(task_output)
 
         # type: ignore # Incompatible return value type (got "tuple[str, Any]", expected "str")
-<<<<<<< HEAD
         token_usage = self._calculate_usage_metrics()
 
         return (
             self._format_output(task_output, token_usage),
             token_usage,
         )
-=======
-        manager_token_usage = manager._token_process.get_summary()
-        token_usage.append(manager_token_usage)
-        token_usage_formatted = self.aggregate_token_usage(token_usage)
-
-        return self._format_output(
-            task_output, token_usage_formatted
-        ), manager_token_usage
->>>>>>> 8b7bc69b
 
     def copy(self):
         """Create a deep copy of the Crew."""
@@ -619,10 +586,4 @@
         return total_usage_metrics
 
     def __repr__(self):
-        return f"Crew(id={self.id}, process={self.process}, number_of_agents={len(self.agents)}, number_of_tasks={len(self.tasks)})"
-
-    def aggregate_token_usage(self, token_usage_list: List[Dict[str, Any]]):
-        return {
-            key: sum([m[key] for m in token_usage_list if m is not None])
-            for key in token_usage_list[0]
-        }+        return f"Crew(id={self.id}, process={self.process}, number_of_agents={len(self.agents)}, number_of_tasks={len(self.tasks)})"