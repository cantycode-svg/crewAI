--- conflicted
+++ resolved
@@ -6,15 +6,15 @@
 
 from langchain_core.callbacks import BaseCallbackHandler
 from pydantic import (
-  UUID4,
-  BaseModel,
-  ConfigDict,
-  Field,
-  InstanceOf,
-  Json,
-  PrivateAttr,
-  field_validator,
-  model_validator,
+    UUID4,
+    BaseModel,
+    ConfigDict,
+    Field,
+    InstanceOf,
+    Json,
+    PrivateAttr,
+    field_validator,
+    model_validator,
 )
 from pydantic_core import PydanticCustomError
 
@@ -546,77 +546,7 @@
 
     def _run_sequential_process(self) -> CrewOutput:
         """Executes tasks sequentially and returns the final output."""
-<<<<<<< HEAD
         return self._execute_tasks(self.tasks)
-=======
-        task_outputs: List[TaskOutput] = []
-        futures: List[Tuple[Task, Future[TaskOutput]]] = []
-
-        for task in self.tasks:
-            if task.agent and task.agent.allow_delegation:
-                agents_for_delegation = [
-                    agent for agent in self.agents if agent != task.agent
-                ]
-                if len(self.agents) > 1 and len(agents_for_delegation) > 0:
-                    delegation_tools = task.agent.get_delegation_tools(
-                        agents_for_delegation
-                    )
-
-                    # Add tools if they are not already in task.tools
-                    for new_tool in delegation_tools:
-                        # Find the index of the tool with the same name
-                        existing_tool_index = next(
-                            (
-                                index
-                                for index, tool in enumerate(task.tools or [])
-                                if tool.name == new_tool.name
-                            ),
-                            None,
-                        )
-                        if not task.tools:
-                            task.tools = []
-
-                        if existing_tool_index is not None:
-                            # Replace the existing tool
-                            task.tools[existing_tool_index] = new_tool 
-                        else:
-                            # Add the new tool
-                            task.tools.append(new_tool)
-
-            role = task.agent.role if task.agent is not None else "None"
-            self._logger.log("debug", f"== Working Agent: {role}", color="bold_purple")
-            self._logger.log(
-                "info", f"== Starting Task: {task.description}", color="bold_purple"
-            )
-
-            if self.output_log_file:
-                self._file_handler.log(
-                    agent=role, task=task.description, status="started"
-                )
-
-            if task.async_execution:
-                context = (
-                    aggregate_raw_outputs_from_tasks(task.context)
-                    if task.context
-                    else aggregate_raw_outputs_from_task_outputs(task_outputs)
-                )
-                future = task.execute_async(
-                    agent=task.agent, context=context, tools=task.tools
-                )
-                futures.append((task, future))
-            else:
-                # Before executing a synchronous task, wait for all async tasks to complete
-                if futures:
-                    # Clear task_outputs before processing async tasks
-                    task_outputs = []
-                    for future_task, future in futures:
-                        task_output = future.result()
-                        task_outputs.append(task_output)
-                        self._process_task_result(future_task, task_output)
-
-                    # Clear the futures list after processing all async results
-                    futures.clear()
->>>>>>> b93632a5
 
     def _run_hierarchical_process(self) -> CrewOutput:
         """Creates and assigns a manager agent to make sure the crew completes the tasks."""
