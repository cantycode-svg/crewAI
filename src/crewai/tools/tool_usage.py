--- conflicted
+++ resolved
@@ -1,22 +1,17 @@
 import ast
-<<<<<<< HEAD
-=======
 import datetime
-import os
 import time
->>>>>>> a6b72950
 from difflib import SequenceMatcher
 from textwrap import dedent
 from typing import Any, List, Union
 
+import crewai.utilities.events as events
 from crewai.agents.tools_handler import ToolsHandler
 from crewai.task import Task
 from crewai.telemetry import Telemetry
 from crewai.tools.tool_calling import InstructorToolCalling, ToolCalling
 from crewai.tools.tool_usage_events import ToolUsageError, ToolUsageFinished
 from crewai.utilities import I18N, Converter, ConverterError, Printer
-import crewai.utilities.events as events
-
 
 try:
     import agentops
