--- conflicted
+++ resolved
@@ -28,14 +28,11 @@
 python-dotenv = "1.0.0"
 embedchain = "^0.1.98"
 appdirs = "^1.4.4"
-<<<<<<< HEAD
-agentops = "^0.1.6"
-=======
-agentops = "0.1.6"
->>>>>>> e366f006
+agentops = { version = "^0.1.6", optional = true }
 
 [tool.poetry.extras]
 tools = ["crewai-tools"]
+agentops = ["agentops"]
 
 [tool.poetry.group.dev.dependencies]
 isort = "^5.13.2"
